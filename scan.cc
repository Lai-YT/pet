--- conflicted
+++ resolved
@@ -1,13 +1,8 @@
 /*
  * Copyright 2011      Leiden University. All rights reserved.
  * Copyright 2012-2015 Ecole Normale Superieure. All rights reserved.
-<<<<<<< HEAD
- * Copyright 2015      Sven Verdoolaege. All rights reserved.
- *
-=======
  * Copyright 2015-2016 Sven Verdoolaege. All rights reserved.
- * 
->>>>>>> d91634ad
+ *
  * Redistribution and use in source and binary forms, with or without
  * modification, are permitted provided that the following conditions
  * are met:
